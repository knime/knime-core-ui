/*
 * ------------------------------------------------------------------------
 *
 *  Copyright by KNIME AG, Zurich, Switzerland
 *  Website: http://www.knime.com; Email: contact@knime.com
 *
 *  This program is free software; you can redistribute it and/or modify
 *  it under the terms of the GNU General Public License, Version 3, as
 *  published by the Free Software Foundation.
 *
 *  This program is distributed in the hope that it will be useful, but
 *  WITHOUT ANY WARRANTY; without even the implied warranty of
 *  MERCHANTABILITY or FITNESS FOR A PARTICULAR PURPOSE. See the
 *  GNU General Public License for more details.
 *
 *  You should have received a copy of the GNU General Public License
 *  along with this program; if not, see <http://www.gnu.org/licenses>.
 *
 *  Additional permission under GNU GPL version 3 section 7:
 *
 *  KNIME interoperates with ECLIPSE solely via ECLIPSE's plug-in APIs.
 *  Hence, KNIME and ECLIPSE are both independent programs and are not
 *  derived from each other. Should, however, the interpretation of the
 *  GNU GPL Version 3 ("License") under any applicable laws result in
 *  KNIME and ECLIPSE being a combined program, KNIME AG herewith grants
 *  you the additional permission to use and propagate KNIME together with
 *  ECLIPSE with only the license terms in place for ECLIPSE applying to
 *  ECLIPSE and the GNU GPL Version 3 applying for KNIME, provided the
 *  license terms of ECLIPSE themselves allow for the respective use and
 *  propagation of ECLIPSE together with KNIME.
 *
 *  Additional permission relating to nodes for KNIME that extend the Node
 *  Extension (and in particular that are based on subclasses of NodeModel,
 *  NodeDialog, and NodeView) and that only interoperate with KNIME through
 *  standard APIs ("Nodes"):
 *  Nodes are deemed to be separate and independent programs and to not be
 *  covered works.  Notwithstanding anything to the contrary in the
 *  License, the License does not apply to Nodes, you are not required to
 *  license Nodes under the License, and you are granted a license to
 *  prepare and propagate Nodes, in each case even if such Nodes are
 *  propagated with or for interoperation with KNIME.  The owner of a Node
 *  may freely choose the license terms applicable to such Node, including
 *  when such Node is propagated with or for interoperation with KNIME.
 * ---------------------------------------------------------------------
 *
 * History
 *   Dec 10, 2021 (konrad-amtenbrink): created
 */

package org.knime.core.webui.node.view.table;

import static org.assertj.core.api.Assertions.assertThat;
import static org.assertj.core.api.Assertions.assertThatExceptionOfType;
import static org.assertj.core.api.Assertions.assertThatNullPointerException;
import static org.junit.jupiter.api.Assertions.assertTrue;
import static org.knime.core.webui.data.RpcDataService.jsonRpcRequest;
import static org.knime.testing.node.view.TableTestUtil.createDefaultTestTable;
import static org.knime.testing.node.view.TableTestUtil.createTableFromColumns;
import static org.knime.testing.node.view.TableTestUtil.getDefaultTestSpec;
import static org.knime.testing.node.view.TableTestUtil.getExec;

import java.awt.Color;
import java.io.IOException;
import java.nio.charset.StandardCharsets;
import java.util.Arrays;
import java.util.Collections;
import java.util.Map;
import java.util.Set;
import java.util.function.Supplier;
import java.util.stream.IntStream;
import java.util.stream.Stream;

import javax.imageio.ImageIO;

import org.apache.commons.io.IOUtils;
import org.junit.jupiter.api.AfterEach;
import org.junit.jupiter.api.BeforeEach;
import org.junit.jupiter.api.Test;
import org.knime.core.data.DataColumnSpecCreator;
import org.knime.core.data.DataTableSpec;
import org.knime.core.data.DataValue;
import org.knime.core.data.MissingCell;
import org.knime.core.data.RowKey;
import org.knime.core.data.def.DoubleCell;
import org.knime.core.data.def.IntCell;
import org.knime.core.data.def.StringCell;
import org.knime.core.data.property.ColorAttr;
import org.knime.core.data.property.ColorHandler;
import org.knime.core.data.property.ColorModelNominal;
import org.knime.core.data.property.ColorModelRange;
<<<<<<< HEAD
=======
import org.knime.core.data.property.ValueFormatHandler;
import org.knime.core.data.property.ValueFormatModel;
>>>>>>> fa234298
import org.knime.core.node.BufferedDataTable;
import org.knime.core.node.config.ConfigWO;
import org.knime.core.node.port.PortObject;
import org.knime.core.node.port.PortType;
import org.knime.core.node.workflow.NativeNodeContainer;
import org.knime.core.node.workflow.NodeContext;
import org.knime.core.node.workflow.virtual.DefaultVirtualPortObjectInNodeFactory;
import org.knime.core.node.workflow.virtual.DefaultVirtualPortObjectInNodeModel;
import org.knime.core.node.workflow.virtual.VirtualNodeInput;
import org.knime.core.webui.data.DataServiceContextTest;
import org.knime.core.webui.node.NodeWrapper;
import org.knime.core.webui.node.view.NodeViewManager;
import org.knime.core.webui.node.view.PageFormat.AspectRatio;
import org.knime.core.webui.node.view.table.data.Cell;
import org.knime.core.webui.node.view.table.data.MissingCellWithMessage;
import org.knime.core.webui.node.view.table.data.Renderer;
import org.knime.core.webui.node.view.table.data.TableViewDataService;
import org.knime.core.webui.node.view.table.data.TableViewDataServiceImpl;
import org.knime.core.webui.node.view.table.data.TableViewInitialDataImpl;
import org.knime.core.webui.node.view.table.data.render.DataValueImageRendererRegistry;
import org.knime.core.webui.node.view.table.data.render.SwingBasedRendererFactory;
import org.knime.core.webui.page.Resource;
import org.knime.testing.node.view.NodeViewNodeFactory;
import org.knime.testing.node.view.NodeViewNodeModel;
import org.knime.testing.node.view.TableTestUtil;
import org.knime.testing.node.view.TableTestUtil.ObjectColumn;
import org.knime.testing.node.view.TableTestUtil.TableBuilder;
import org.knime.testing.node.view.WarningMessageAsserterUtil.DataServiceContextWarningMessagesAsserter;
import org.knime.testing.util.WorkflowManagerUtil;

import com.fasterxml.jackson.databind.ObjectMapper;

/**
 * @author Konrad Amtenbrink, KNIME GmbH, Berlin, Germany
 * @author Marc Bux, KNIME GmbH, Berlin, Germany
 */
@SuppressWarnings("java:S2698") // we accept assertions without messages
class TableViewTest {

    @BeforeEach
    void initDataServiceContext() {
        DataServiceContextTest.initDataServiceContext(() -> getExec());
    }

    @AfterEach
    void removeDataServiceContext() {
        DataServiceContextTest.removeDataServiceContext();
    }

    @Test
    void testDataServiceGetData() {
        final var expectedResult =
            new String[][]{{"2", "rowkey 1", "1", "1", "11", "uiext/pageId/images/tableId/2018748495.png", "0001",
                "true", "uiext/pageId/images/tableId/-1084641940.png"}};
        var rendererRegistry = new DataValueImageRendererRegistry(() -> "pageId");
        var rendererIds = new String[expectedResult[0].length];
        rendererIds[3] = "org.knime.core.data.renderer.DoubleBarRenderer$Factory";
        final var table = new TableViewDataServiceImpl(createDefaultTestTable(2), "tableId",
            new SwingBasedRendererFactory(), rendererRegistry).getTable(getDefaultTestSpec().getColumnNames(), 1, 1,
                rendererIds, false, true, false);
        var rows = table.getRows();
        assertThat(rows).as("check that the first row has the correct test values")
            .overridingErrorMessage("The values of the first row should be %s, not %s.", rows[0].toString(),
                expectedResult[0].toString())
            .isEqualTo(expectedResult);
        assertThat(rendererRegistry.numRegisteredRenderers("tableId")).isEqualTo(2);

        // check content types
        assertThat(table.getColumnContentTypes())
            .isEqualTo(new String[]{"txt", "txt", "txt", "img_path", "txt", "txt", "img_path"});

        // try out 'cell renderer'
        var cellImg = rendererRegistry.renderImage("tableId/-1084641940.png?w=1&h=2");
        assertThat(new String(cellImg, StandardCharsets.UTF_8)).startsWith("�PNG");
        var cellImg2 = rendererRegistry.renderImage("tableId/2018748495.png?w=1&h=2");
        assertThat(new String(cellImg2, StandardCharsets.UTF_8)).startsWith("�PNG");
        assertThat(table.getRowCount()).isEqualTo(2);
    }

    @Test
    void testDataServiceGetDataWithAttachedFormatter() {

        var tableWithFormatters = createTableWithFormatters();
        var rendererRegistry = new DataValueImageRendererRegistry(() -> "pageId");

        var rendererIds =
            new String[]{null, "org.knime.core.data.renderer.DoubleValueRenderer$PercentageRendererFactory", null};
        final var table = new TableViewDataServiceImpl(tableWithFormatters, "tableId", new SwingBasedRendererFactory(),
            rendererRegistry).getTable(new String[]{"firstCol", "secondCol", "thirdCol"}, 0, 1, rendererIds, false,
                true, false);
        var rows = table.getRows();
        assertThat(rows[0][2]).isEqualTo("<h1>dummy html</h1>");
        assertThat(rows[0][3]).isEqualTo("50.0%");
        assertThat(rows[0][4]).isEqualTo("B");

        assertThat(table.getColumnContentTypes()).isEqualTo(new String[]{"html", "txt", "txt"});
        assertThat(table.getColumnFormatterDescriptions())
            .isEqualTo(new String[]{"Attached formatter", "Attached formatter", null});

    }

    private static Supplier<BufferedDataTable> createTableWithFormatters() {
        final var valueFormatHandler = new ValueFormatHandler(new ValueFormatModel() {

            @Override
            public void save(final ConfigWO configuration) {
                // Do nothing
            }

            @Override
            public String getHTML(final DataValue dataCell) {
                return "<h1>dummy html</h1>";
            }
        });
        final var firstColCreator = new DataColumnSpecCreator("firstCol", StringCell.TYPE);
        firstColCreator.setValueFormatHandler(valueFormatHandler);
        final var secondColCreator = new DataColumnSpecCreator("secondCol", DoubleCell.TYPE);
        secondColCreator.setValueFormatHandler(valueFormatHandler);
        final var spec = new DataTableSpec( //
            firstColCreator.createSpec(), //
            secondColCreator.createSpec(), //
            new DataColumnSpecCreator("thirdCol", StringCell.TYPE).createSpec());
        return new TableBuilder(spec).addRow(new Object[]{"A", 0.5, "B"}).build();
    }

    @Test
    void testTableViewNodeFactoryImageResources() throws IOException {
        var wfm = WorkflowManagerUtil.createEmptyWorkflow();
        var tableId = "test_table_id";
        var nnc =
            WorkflowManagerUtil.createAndAddNode(wfm, new NodeViewNodeFactory(nodeModel -> new TableNodeView(tableId,
                () -> nodeModel.getInternalTables()[0], NodeContext.getContext().getNodeContainer())));
        ((NodeViewNodeModel)nnc.getNodeModel())
            .setInternalTables(new BufferedDataTable[]{createDefaultTestTable(2).get()});

        var nodeViewManager = NodeViewManager.getInstance();
        var mapper = new ObjectMapper();

        // request rows to create the 'image renderers' whose images are later access as 'page resources'
        var dataServiceResult = mapper.readTree(nodeViewManager.callRpcDataService(NodeWrapper.of(nnc),
            jsonRpcRequest("getTable", "image", "0", "2", "", "true", "true", "false")));
        var imgPath = dataServiceResult.get("result").get("rows").get(0).get(2).asText();
        var imgPath2 = dataServiceResult.get("result").get("rows").get(1).get(2).asText();
        assertThat(TableViewUtil.RENDERER_REGISTRY.numRegisteredRenderers(tableId)).isEqualTo(2);

        // get page path to 'register' the page
        nodeViewManager.getPagePath(NodeWrapper.of(nnc));

        // request a cell image resource
        var img = toString(nodeViewManager.getPageResource(imgPath).orElse(null));
        assertThat(img).startsWith("�PNG");
        // request same image again
        img = toString(nodeViewManager.getPageResource(imgPath).orElse(null));
        assertThat(img).startsWith("�PNG");
        assertThat(TableViewUtil.RENDERER_REGISTRY.numRegisteredRenderers(tableId)).isEqualTo(2);

        // request cell image resource with custom dimension
        try (final var is = nodeViewManager.getPageResource(imgPath2 + "?w=12&h=13").get().getInputStream()) {
            var bufferedImage = ImageIO.read(is);
            assertThat(bufferedImage.getWidth()).isEqualTo(12);
            assertThat(bufferedImage.getHeight()).isEqualTo(13);
        }

        // request an image through an invalid path
        var invalidImgPath = imgPath.substring(0, imgPath.lastIndexOf("/") + 1) + "0.png";
        var emptyImg = toString(nodeViewManager.getPageResource(invalidImgPath).orElse(null));
        assertThat(emptyImg).isEmpty();

        WorkflowManagerUtil.disposeWorkflow(wfm);
    }

    private static String toString(final Resource resource) throws IOException {
        return resource == null ? null : IOUtils.toString(resource.getInputStream(), StandardCharsets.UTF_8);
    }

    /**
     * Makes sure that the renderes registered with {@link DataValueImageRendererRegistry} are properly cleaned up,
     * e.g., on node state change.
     *
     * @throws Exception
     */
    @Test
    void testTableViewNodeFactoryRendererRegistryCleanUp() throws Exception {
        var wfm = WorkflowManagerUtil.createEmptyWorkflow();
        var tableId = "test_table_id";
        var nnc = WorkflowManagerUtil.createAndAddNode(wfm,
            new NodeViewNodeFactory(1, 0, nodeModel -> new TableNodeView(tableId,
                () -> nodeModel.getInternalTables()[0], NodeContext.getContext().getNodeContainer())));
        final var sourceNodeFactory = new DefaultVirtualPortObjectInNodeFactory(new PortType[]{BufferedDataTable.TYPE});
        final var sourceNode = WorkflowManagerUtil.createAndAddNode(wfm, sourceNodeFactory);
        var testTable = createDefaultTestTable(2).get();
        ((DefaultVirtualPortObjectInNodeModel)sourceNode.getNodeModel())
            .setVirtualNodeInput(new VirtualNodeInput(new PortObject[]{testTable}, Collections.emptyList()));
        wfm.addConnection(sourceNode.getID(), 1, nnc.getID(), 1);

        wfm.executeAllAndWaitUntilDone();
        var tables = new BufferedDataTable[]{testTable};
        ((NodeViewNodeModel)nnc.getNodeModel()).setInternalTables(tables);

        var nodeViewManager = NodeViewManager.getInstance();

        // call data service to register renderers
        callDataServiceToRegisterRenderes(nnc, nodeViewManager);
        assertThat(TableViewUtil.RENDERER_REGISTRY.numRegisteredRenderers(tableId)).isEqualTo(2);

        // must clear the registry for the given 'table id' (i.e. node id here)
        wfm.resetAndConfigureNode(nnc.getID());
        assertThat(TableViewUtil.RENDERER_REGISTRY.numRegisteredRenderers(tableId)).isZero();

        // make sure that the a 2nd node state change still clears the registry
        wfm.executeAllAndWaitUntilDone();
        ((NodeViewNodeModel)nnc.getNodeModel()).setInternalTables(tables);
        callDataServiceToRegisterRenderes(nnc, nodeViewManager);
        assertThat(TableViewUtil.RENDERER_REGISTRY.numRegisteredRenderers(tableId)).isEqualTo(2);
        wfm.resetAndConfigureNode(nnc.getID());
        assertThat(TableViewUtil.RENDERER_REGISTRY.numRegisteredRenderers(tableId)).isZero();

        // assert that registry is cleared on delete
        ((NodeViewNodeModel)nnc.getNodeModel()).setInternalTables(tables);
        callDataServiceToRegisterRenderes(nnc, nodeViewManager);
        assertThat(TableViewUtil.RENDERER_REGISTRY.numRegisteredRenderers(tableId)).isEqualTo(2);
        wfm.removeNode(nnc.getID());
        assertThat(TableViewUtil.RENDERER_REGISTRY.numRegisteredRenderers(tableId)).isZero();
    }

    private static void callDataServiceToRegisterRenderes(final NativeNodeContainer nnc,
        final NodeViewManager nodeViewManager) {
        nodeViewManager.callRpcDataService(NodeWrapper.of(nnc),
            jsonRpcRequest("getTable", "image", "0", "2", "", "true", "true", "false"));
    }

    @Test
    void testDataServiceGetSortedData() {
        final var testTable = createTableViewDataServiceInstance(createDefaultTestTable(5));
        final var sortColumnIndex = 0;
        final var sortColumnName = getDefaultTestSpec().getColumnNames()[sortColumnIndex];
        var columns = getDefaultTestSpec().getColumnNames();
        final var tableSortedAscending = testTable.getFilteredAndSortedTable(columns, 0, 5, sortColumnName, true, null,
            null, true, null, false, false, true, false).getRows();
        IntStream.range(1, tableSortedAscending.length).forEach(rowIndex -> {
            assertThat((String)tableSortedAscending[rowIndex][sortColumnIndex])
                .isGreaterThanOrEqualTo((String)tableSortedAscending[rowIndex - 1][sortColumnIndex]);
        });
        final var tableSortedDescending = testTable.getFilteredAndSortedTable(getDefaultTestSpec().getColumnNames(), 0,
            5, sortColumnName, false, null, null, true, null, false, false, true, false).getRows();
        IntStream.range(1, tableSortedDescending.length).forEach(rowIndex -> {
            assertThat((String)tableSortedDescending[rowIndex][sortColumnIndex])
                .isLessThanOrEqualTo((String)tableSortedDescending[rowIndex - 1][sortColumnIndex]);
        });
    }

    @Test
    void testDataServiceGetCachedSortedData() {
        final var testTable = createTableViewDataServiceInstance(createDefaultTestTable(10));
        final var sortColumnIndex = 0;
        var sortColumnIndexInResultTable = sortColumnIndex + 2; //  the first two columns are row index and row key
        final var sortColumnName = getDefaultTestSpec().getColumnNames()[sortColumnIndex];
        final var tableSortedAscending = testTable.getFilteredAndSortedTable(getDefaultTestSpec().getColumnNames(), 0,
            5, sortColumnName, true, null, null, true, null, false, false, true, false).getRows();
        IntStream.range(1, tableSortedAscending.length).forEach(rowIndex -> {
            assertThat((String)tableSortedAscending[rowIndex][sortColumnIndexInResultTable])
                .isGreaterThanOrEqualTo((String)tableSortedAscending[rowIndex - 1][sortColumnIndexInResultTable]);
        });
        final var tableSortedDescending = testTable.getFilteredAndSortedTable(getDefaultTestSpec().getColumnNames(), 5,
            5, sortColumnName, true, null, null, true, null, false, false, true, false).getRows();
        IntStream.range(1, tableSortedDescending.length).forEach(rowIndex -> {
            assertThat((String)tableSortedDescending[rowIndex][sortColumnIndexInResultTable])
                .isGreaterThanOrEqualTo((String)tableSortedDescending[rowIndex - 1][sortColumnIndexInResultTable]);
        });
    }

    @Test
    void testDataServiceSetsGetTableWithOneMissingColumn() {
        final var warningMessageAsserter =
            new DataServiceContextWarningMessagesAsserter("The selected column foo is not present in the table.");
        final var testTable = createTableViewDataServiceInstance(createDefaultTestTable(1));
        final var rows = testTable
            .getTable(Stream.concat(Arrays.asList(getDefaultTestSpec().getColumnNames()).stream(), Stream.of("foo"))
                .toArray(String[]::new), 0, 1, null, true, true, false)
            .getRows();
        assertThat(rows[0]).as("The output table has the correct amount of columns")
            .hasSize(getDefaultTestSpec().getNumColumns() + 2);
        assertTrue(warningMessageAsserter.allRegisteredMessagesCalled(),
            "Adds warning message for single missing column.");
    }

    @Test
    void testDataServiceSetsGetTableColumnCount() {
        final var testTable = createTableViewDataServiceInstance(createDefaultTestTable(1));
        final var result = testTable.getTable(getDefaultTestSpec().getColumnNames(), 0, 1, null, true, true, false);
        assertThat(result.getColumnCount()).isEqualTo(7);
    }

    @Test
    void testDataServiceSetsGetTableTrimColumns() {
        final var numColumns = 200;
        var stringColumns = IntStream.range(0, numColumns)
            .mapToObj(i -> new ObjectColumn(String.format("Column %s", i), StringCell.TYPE, new String[]{"content"}))
            .toArray(ObjectColumn[]::new);
        final var inputTable = createTableFromColumns(stringColumns);
        final var testTable = createTableViewDataServiceInstance(() -> inputTable);
        final var result = testTable.getTable(inputTable.getSpec().getColumnNames(), 0, 1, null, true, true, true);
        assertThat(result.getColumnCount()).isEqualTo(numColumns);
        assertThat(result.getDisplayedColumns().length).isEqualTo(100);
    }

    @Test
    void testDataServiceGetCurrentRowKeys() {
        final var size = 3;
        final var dataService = createTableViewDataServiceInstance(createDefaultTestTable(size));
        assertThat(dataService.getCurrentRowKeys()).hasSize(size);

        final var filterTestTable = createTestTableFiltering();
        final var filterDataService = createTableViewDataServiceInstance(() -> filterTestTable);
        final var columnFilterValue = new String[][]{new String[0], new String[0], new String[]{"1"}};
        filterDataService.getFilteredAndSortedTable(filterTestTable.getDataTableSpec().getColumnNames(), 0, 2, "string",
            true, "STRING1", columnFilterValue, false, null, false, false, true, false);
        assertThat(filterDataService.getCurrentRowKeys()).hasSize(1);
    }

    @Test
    void testDataServiceGetTotalSelected() {
        final var table = createTestTableFiltering();
        final var globalSearchTerm = "STRING1";
        final var columnFilterValue = new String[][]{new String[0], new String[0], new String[]{"1"}};
        final var filterRowKeys = false;
        final var selection = Set.of(new RowKey("rowkey 0"));
        final var dataService = TableViewUtil.createTableViewDataService(() -> table, () -> selection, null);
        dataService.getFilteredAndSortedTable(table.getDataTableSpec().getColumnNames(), 0, 2, "string", true,
            globalSearchTerm, columnFilterValue, filterRowKeys, null, false, false, true, false);
        assertThat(dataService.getTotalSelected()).isEqualTo(1);
    }

    @Test
    void testDataServiceSetsGetTableWithMultipleMissingColumn() {
        final var warningMessageAsserter = new DataServiceContextWarningMessagesAsserter(
            "The selected columns foo, bar are not present in the table.");
        final var testTable = createTableViewDataServiceInstance(createDefaultTestTable(1));
        final var rows = testTable.getTable(
            Stream.concat(Arrays.asList(getDefaultTestSpec().getColumnNames()).stream(), Stream.of("foo", "bar"))
                .toArray(String[]::new),
            0, 1, null, true, true, false).getRows();
        assertThat(rows[0]).as("The output table has the correct amount of columns")
            .hasSize(getDefaultTestSpec().getNumColumns() + 2);
        assertTrue(warningMessageAsserter.allRegisteredMessagesCalled(),
            "Adds warning message for single missing column.");
    }

    private static BufferedDataTable createTestTableFiltering() {
        var stringColumn = new ObjectColumn("string", StringCell.TYPE, new String[]{"StRinG1", "string"});
        var doubleColumn = new ObjectColumn("double", DoubleCell.TYPE, new Double[]{1d, -1d});

        return createTableFromColumns(stringColumn, doubleColumn);

    }

    @Test
    void testDataServiceGetFilteredAndSortedData() {
        final var filterTestTable = createTestTableFiltering();
        final var testTable = createTableViewDataServiceInstance(() -> filterTestTable);
        final var sortColumnName = "string";
        final var columnFilterValue = new String[][]{new String[0], new String[0], new String[]{"1"}};
        final var emptyTable = testTable.getFilteredAndSortedTable(filterTestTable.getDataTableSpec().getColumnNames(),
            0, 2, sortColumnName, true, "wrongSearchTerm", columnFilterValue, false, null, false, false, true, false)
            .getRows();
        assertThat(emptyTable.length).as("filters and excludes all rows").isEqualTo(0);

        final var table = testTable.getFilteredAndSortedTable(filterTestTable.getDataTableSpec().getColumnNames(), 0, 2,
            sortColumnName, true, "STRING1", columnFilterValue, false, null, false, false, true, false).getRows();
        assertThat(table.length).as("filters all rows correctly").isEqualTo(1);
    }

    @Test
    void testDataServiceGetCachedFilteredAndSortedData() {
        final var testTable = createTableViewDataServiceInstance(createDefaultTestTable(10));
        final var sortColumnIndex = 0;
        final var sortColumnName = getDefaultTestSpec().getColumnNames()[sortColumnIndex];
        final var globalSearchTerm = "1";
        final var columnFilterValue = new String[][]{new String[0], new String[]{"1"}, new String[0], new String[0],
            new String[0], new String[0], new String[0], new String[0], new String[0]};
        final var tableSortedAscending =
            testTable.getFilteredAndSortedTable(getDefaultTestSpec().getColumnNames(), 0, 5, sortColumnName, true,
                globalSearchTerm, columnFilterValue, true, null, false, false, true, false).getRows();
        IntStream.range(1, tableSortedAscending.length).forEach(rowIndex -> {
            assertThat((String)tableSortedAscending[rowIndex][sortColumnIndex])
                .isGreaterThanOrEqualTo((String)tableSortedAscending[rowIndex - 1][sortColumnIndex]);
        });
        assertThat(tableSortedAscending.length).as("filters rows correctly").isEqualTo(1);

        final var cachedTable = testTable.getFilteredAndSortedTable(getDefaultTestSpec().getColumnNames(), 0, 5,
            sortColumnName, true, globalSearchTerm, columnFilterValue, true, null, false, false, true, false).getRows();
        assertThat(cachedTable).isDeepEqualTo(tableSortedAscending);
    }

    @Test
    void testDataServiceGetFilteredAndSortedDataWithExcludedColumns() {
        final var testTable = createTableViewDataServiceInstance(createDefaultTestTable(10));
        final var columnNames = new String[]{"string", "long"};
        final var sortColumnName = "long";
        final var columnFilterValues = new String[][]{new String[0], new String[0], new String[]{"1"}};

        testTable.getTable(columnNames, 0, 10, null, true, true, false);
        final var tableRemColSortCol = testTable.getFilteredAndSortedTable(columnNames, 0, 10, sortColumnName, false,
            null, columnFilterValues, false, null, false, false, true, false);
        assertThat(tableRemColSortCol.getRowCount()).as("filters correctly after removing the first column")
            .isEqualTo(1);
    }

    @Test
    void testInitialDataGetDataTypes() {
        final var initData =
            new TableViewInitialDataImpl(new TableViewViewSettings(getDefaultTestSpec()), createDefaultTestTable(11),
                "tableId", new SwingBasedRendererFactory(), new DataValueImageRendererRegistry(() -> "pageId"));
        var dataTypes = initData.getDataTypes();
        var table = initData.getTable();

        var stringType = dataTypes.get(table.getColumnDataTypeIds()[1]);
        assertThat(stringType.getName()).isEqualTo("String");
        assertRendererNames(stringType.getRenderers(), "Multi-line String", "String");

        var doubleType = dataTypes.get(table.getColumnDataTypeIds()[3]);
        assertThat(doubleType.getName()).isEqualTo("Number (double)");
        assertRendererNames(doubleType.getRenderers(), "Standard Double", "Percentage", "Full Precision", "Gray Scale",
            "Bars", "Standard Complex Number", "Default");

        var booleanType = dataTypes.get(table.getColumnDataTypeIds()[5]);
        assertThat(booleanType.getName()).isEqualTo("Boolean value");
        assertRendererNames(booleanType.getRenderers(), "Default", "Default", "Standard Double", "Percentage",
            "Full Precision", "Gray Scale", "Bars", "Standard Complex Number", "Default");

        var imageType = dataTypes.get(table.getColumnDataTypeIds()[6]);
        assertThat(imageType.getName()).isEqualTo("PNG Image");
        assertRendererNames(imageType.getRenderers(), "PNG Image", "Default");
    }

    private static void assertRendererNames(final Renderer[] renderers, final String... expectedRendererNames) {
        assertThat(Arrays.stream(renderers).map(Renderer::getName).toArray(String[]::new))
            .isEqualTo(expectedRendererNames);
        assertThat(renderers[0].getId()).isNotNull();
    }

    @Test
    void testDataServiceGetInvalidIndices() {
        final var dataService = createTableViewDataServiceInstance(createDefaultTestTable(2));
        final var colNames = getDefaultTestSpec().getColumnNames();
        assertThatExceptionOfType(IndexOutOfBoundsException.class)
            .isThrownBy(() -> dataService.getTable(colNames, -1, 2, null, false, true, false));
    }

    @Test
    void testDataServiceGetDataNullSupplier() {
        assertThatNullPointerException()
            .isThrownBy(() -> createTableViewDataServiceInstance((Supplier<BufferedDataTable>)null)
                .getTable(getDefaultTestSpec().getColumnNames(), 0, 0, null, false, true, false));
    }

    @Test
    void testDataServiceGetDataNullTable() {
        final var rows = createTableViewDataServiceInstance(() -> null)
            .getTable(getDefaultTestSpec().getColumnNames(), 0, 2, null, false, true, false).getRows();
        assertThat(rows).hasDimensions(0, 0);
    }

    @Test
    void testDataServiceGetDataZeroRows() {
        final var rows = createTableViewDataServiceInstance(() -> null)
            .getTable(getDefaultTestSpec().getColumnNames(), 0, 0, null, false, true, false).getRows();
        assertThat(rows).hasDimensions(0, 0);
    }

    @Test
    void testPageFormat() throws IOException {
        var wfm = WorkflowManagerUtil.createEmptyWorkflow();
        var tableId = "test_table_id";
        var nnc =
            WorkflowManagerUtil.createAndAddNode(wfm, new NodeViewNodeFactory(nodeModel -> new TableNodeView(tableId,
                () -> nodeModel.getInternalTables()[0], NodeContext.getContext().getNodeContainer())));
        ((NodeViewNodeModel)nnc.getNodeModel())
            .setInternalTables(new BufferedDataTable[]{createDefaultTestTable(2).get()});

        var nodeView = NodeViewManager.getInstance().getNodeView(nnc);
        var pageFormat = nodeView.getDefaultPageFormat();
        assertThat(pageFormat.getAspectRatio().get()).isEqualTo(AspectRatio.RATIO_4BY3);

        WorkflowManagerUtil.disposeWorkflow(wfm);
    }

    @Test
    void testDataServiceIndicesAreAppended() throws Exception {
        final var stringColumnContent = new String[]{"A", "B"};
        final var intColumnContent = new Integer[]{1, 3};
        final var inputTable = TableTestUtil.createTableFromColumns( //
            new ObjectColumn("col1", StringCell.TYPE, stringColumnContent), //
            new ObjectColumn("col2", IntCell.TYPE, intColumnContent) //
        );

        var dataService = createTableViewDataServiceInstance(() -> inputTable);
        var table = dataService.getTable(new String[]{"col1", "col2"}, 0, 2, null, false, false, false);

        assertThat(table.getDisplayedColumns()).isEqualTo(new String[]{"col1", "col2"});
        assertThat(table.getColumnContentTypes()).isEqualTo(new String[]{"txt", "txt"});
        assertThat(table.getRows()).isEqualTo(new String[][]{{"1", "rowkey 0", "A", "1"}, {"2", "rowkey 1", "B", "3"}});
    }

    @Test
    void testDataServiceGetRowsContainingMissingValues() {
        final var firstMissingColumnContent = new MissingCell[]{new MissingCell("Row1_Col1"), new MissingCell(null)};
        final var secondMissingColumnContent =
            new MissingCell[]{new MissingCell("Row1_Col2"), new MissingCell("Row2_Col2")};
        final var inputTable = TableTestUtil.createTableFromColumns( //
            new ObjectColumn("col1", StringCell.TYPE, firstMissingColumnContent), //
            new ObjectColumn("col2", IntCell.TYPE, secondMissingColumnContent) //
        );

        final var dataService = createTableViewDataServiceInstance(() -> inputTable);
        final var table = dataService.getTable(new String[]{"col1", "col2"}, 0, 2, null, false, false, false);
        final var rows = table.getRows();

        assertThat(((MissingCellWithMessage)rows[0][2]).getMetadata()).isEqualTo("Row1_Col1");
        assertThat(((MissingCellWithMessage)rows[0][3]).getMetadata()).isEqualTo("Row1_Col2");
        assertThat(rows[1][2]).isNull();
        assertThat(((MissingCellWithMessage)rows[1][3]).getMetadata()).isEqualTo("Row2_Col2");
    }

    @Test
    void testDataServiceGetRowsWithColoredCells() {
        final var numericColorModel = new ColorModelRange(0, new Color(0, 0, 0), 1.0, new Color(255, 255, 255));
<<<<<<< HEAD
        final var nominalColorModel = new ColorModelNominal(
            Map.of(new StringCell("value1"), ColorAttr.getInstance(new Color(0, 255, 0))), null);

        final var nominalColumn = new Object[]{ "value1" , null};
=======
        final var nominalColorModel =
            new ColorModelNominal(Map.of(new StringCell("value1"), ColorAttr.getInstance(new Color(0, 255, 0))), null);

        final var nominalColumn = new Object[]{"value1", null};
>>>>>>> fa234298
        final var numericColumn = new Object[]{new MissingCell("Row1_Col2"), new MissingCell("Row2_Col2")};
        final var inputTable = TableTestUtil.createTableFromColumns( //
            new ObjectColumn("col1", StringCell.TYPE, new ColorHandler(nominalColorModel), nominalColumn), //
            new ObjectColumn("col2", IntCell.TYPE, new ColorHandler(numericColorModel), numericColumn) //
        );

        final var dataService = createTableViewDataServiceInstance(() -> inputTable);
        final var table = dataService.getTable(new String[]{"col1", "col2"}, 0, 2, null, false, false, false);
        final var rows = table.getRows();

        final var missingCellsColor = "#404040";

        assertThat(((Cell)rows[0][2]).getColor()).isEqualTo("#00FF00");
        assertThat(((Cell)rows[0][2]).getValue()).isEqualTo("value1");
        assertThat(((Cell)rows[1][2]).getColor()).isEqualTo("#404040");
        assertThat(((Cell)rows[1][2]).getValue()).isEqualTo(null);

        assertThat(((Cell)rows[0][3]).getColor()).isEqualTo("#404040");
        assertThat(((Cell)rows[0][3]).getValue()).isEqualTo(null);
        assertThat(((MissingCellWithMessage)rows[0][3]).getMetadata()).isEqualTo("Row1_Col2");
        assertThat(((Cell)rows[1][3]).getColor()).isEqualTo("#404040");
        assertThat(((Cell)rows[1][3]).getValue()).isEqualTo(null);
        assertThat(((MissingCellWithMessage)rows[1][3]).getMetadata()).isEqualTo("Row2_Col2");
    }

    private static TableViewDataService
        createTableViewDataServiceInstance(final Supplier<BufferedDataTable> tableSupplier) {
        return new TableViewDataServiceImpl(tableSupplier, "tableId", new SwingBasedRendererFactory(),
            new DataValueImageRendererRegistry(() -> "pageId"));
    }
}<|MERGE_RESOLUTION|>--- conflicted
+++ resolved
@@ -88,11 +88,8 @@
 import org.knime.core.data.property.ColorHandler;
 import org.knime.core.data.property.ColorModelNominal;
 import org.knime.core.data.property.ColorModelRange;
-<<<<<<< HEAD
-=======
 import org.knime.core.data.property.ValueFormatHandler;
 import org.knime.core.data.property.ValueFormatModel;
->>>>>>> fa234298
 import org.knime.core.node.BufferedDataTable;
 import org.knime.core.node.config.ConfigWO;
 import org.knime.core.node.port.PortObject;
@@ -620,17 +617,10 @@
     @Test
     void testDataServiceGetRowsWithColoredCells() {
         final var numericColorModel = new ColorModelRange(0, new Color(0, 0, 0), 1.0, new Color(255, 255, 255));
-<<<<<<< HEAD
-        final var nominalColorModel = new ColorModelNominal(
-            Map.of(new StringCell("value1"), ColorAttr.getInstance(new Color(0, 255, 0))), null);
-
-        final var nominalColumn = new Object[]{ "value1" , null};
-=======
         final var nominalColorModel =
             new ColorModelNominal(Map.of(new StringCell("value1"), ColorAttr.getInstance(new Color(0, 255, 0))), null);
 
         final var nominalColumn = new Object[]{"value1", null};
->>>>>>> fa234298
         final var numericColumn = new Object[]{new MissingCell("Row1_Col2"), new MissingCell("Row2_Col2")};
         final var inputTable = TableTestUtil.createTableFromColumns( //
             new ObjectColumn("col1", StringCell.TYPE, new ColorHandler(nominalColorModel), nominalColumn), //
