--- conflicted
+++ resolved
@@ -7,11 +7,7 @@
     integer: 'integer',
     number: 'number',
     columnFilter: 'columnFilter',
-<<<<<<< HEAD
-    anyOfTwinList: 'twinList',
-    markdown: 'markdown'
-=======
+    markdown: 'markdown',
     twinList: 'twinList',
     button: 'button'
->>>>>>> 5daad684
 };