--- conflicted
+++ resolved
@@ -239,11 +239,7 @@
             filter.withToRowIndex(toIndex); // will throw exception when toIndex < fromIndex
             filter.withMaterializeColumnIndices(colIndices);
             rows = renderRows(displayedColumns, colIndices, colorHandlers, rendererIds, size,
-<<<<<<< HEAD
-                () -> filteredAndSortedTable.filter(filter.build()).iterator(), m_rendererRegistry, m_renderersMap,
-=======
                 () -> filteredAndSortedTable.filter(filter.build()).iterator(), m_rendererRegistry, renderersMap,
->>>>>>> fa234298
                 m_tableId);
         } else {
             rows = new String[0][];
